import torch
import os
import time

# Create a flag to track if CUDA info has been printed
_CUDA_INFO_PRINTED = False

def get_device_info():
    """Get device information only once."""
    global _CUDA_INFO_PRINTED
    
    if not _CUDA_INFO_PRINTED:
        device = torch.device("cuda" if torch.cuda.is_available() else "cpu")
        if torch.cuda.is_available():
            # Print CUDA details
            # print(f"CUDA is available. Using GPU: {torch.cuda.get_device_name(0)}")
            # print(f"CUDA Device Count: {torch.cuda.device_count()}")
            # print(f"CUDA Device Capability: {torch.cuda.get_device_capability(0)}")
            # print(f"CUDA Memory Allocated: {torch.cuda.memory_allocated(0) / 1024**2:.2f} MB")
            # print(f"CUDA Memory Reserved: {torch.cuda.memory_reserved(0) / 1024**2:.2f} MB")
            
            # Set safe CUDA optimization flags for RTX 4050
            torch.backends.cudnn.benchmark = True
            torch.backends.cudnn.enabled = True
            
            # Only enable TF32 if architecture supports it (Ampere or newer)
            if torch.cuda.get_device_capability(0)[0] >= 8:
                # print("Enabling TensorFloat-32 for faster computation")
                torch.backends.cuda.matmul.allow_tf32 = True
                torch.backends.cudnn.allow_tf32 = True
        else:
            print("CUDA is not available. Using CPU.")
        
        _CUDA_INFO_PRINTED = True
    
    return torch.device("cuda" if torch.cuda.is_available() else "cpu")

# Get device once during module import
device = get_device_info()

# Path Configuration
<<<<<<< HEAD
BASE_PATH = r"/content/urine_interpret/"
DATA_ROOT = os.path.join(BASE_PATH, r"Datasets/Final")
=======
BASE_PATH = r"D:/Programming/urine_interpret"
DATA_ROOT = os.path.join(BASE_PATH, r"Datasets/Split_70_20_10")
# IMPORTANT: Make sure we're using the modified labels directory
# which should contain the missing Strip and Background classes
>>>>>>> 27ab1761
TRAIN_IMAGE_FOLDER = os.path.join(DATA_ROOT, "train/images")
TRAIN_MASK_FOLDER = os.path.join(DATA_ROOT, "train/labels")  # Use modified labels with all classes
VALID_IMAGE_FOLDER = os.path.join(DATA_ROOT, "valid/images")
VALID_MASK_FOLDER = os.path.join(DATA_ROOT, "valid/labels")  # Also modify validation labels
TEST_IMAGE_FOLDER = os.path.join(DATA_ROOT, "test/images")
TEST_MASK_FOLDER = os.path.join(DATA_ROOT, "test/labels")

# Create directories if they don't exist
for dir_path in [TRAIN_IMAGE_FOLDER, TRAIN_MASK_FOLDER, 
                VALID_IMAGE_FOLDER, VALID_MASK_FOLDER,
                TEST_IMAGE_FOLDER, TEST_MASK_FOLDER]:
    os.makedirs(dir_path, exist_ok=True)

# Training Hyperparameters
# Adjust batch size based on GPU memory
BATCH_SIZE = 3

# For RTX 4050 (mobile GPU), use conservative settings
ACCUMULATION_STEPS = 8 if BATCH_SIZE < 4 else 4  # Adjust based on batch size
NUM_CLASSES = 12  # Updated number of classes
NUM_EPOCHS = 100
PATIENCE = 15
IMAGE_SIZE = (512, 512)  # Change size to 512x512

# New Learning Rate
LEARNING_RATE = 1e-4  # Adjusted learning rate

# Learning Rate Scheduler
LR_SCHEDULER_STEP_SIZE = 10
LR_SCHEDULER_GAMMA = 0.1

# Memory Management - safer approach
torch.cuda.empty_cache()

# Set safer CUDA memory allocation limits for RTX 4050
os.environ['PYTORCH_CUDA_ALLOC_CONF'] = 'max_split_size_mb:64,expandable_segments:True'

# Model Saving
def get_model_folder():
    models_dir = os.path.join(BASE_PATH, "models")
    timestamp = time.strftime("%Y%m%d-%H%M%S")
    model_folder = os.path.join(models_dir, timestamp)
    os.makedirs(model_folder, exist_ok=True)  # Ensure the directory exists
    return model_folder

def get_model_filename():
    model_folder = get_model_folder()
    return os.path.join(model_folder, "unet_model.pt")

def get_svm_filename():
    model_folder = get_model_folder()
    return os.path.join(model_folder, "svm_rbf_model.pkl")<|MERGE_RESOLUTION|>--- conflicted
+++ resolved
@@ -39,15 +39,10 @@
 device = get_device_info()
 
 # Path Configuration
-<<<<<<< HEAD
 BASE_PATH = r"/content/urine_interpret/"
-DATA_ROOT = os.path.join(BASE_PATH, r"Datasets/Final")
-=======
-BASE_PATH = r"D:/Programming/urine_interpret"
 DATA_ROOT = os.path.join(BASE_PATH, r"Datasets/Split_70_20_10")
-# IMPORTANT: Make sure we're using the modified labels directory
+# IMPORTANT: Make sure we're using the modified label directory
 # which should contain the missing Strip and Background classes
->>>>>>> 27ab1761
 TRAIN_IMAGE_FOLDER = os.path.join(DATA_ROOT, "train/images")
 TRAIN_MASK_FOLDER = os.path.join(DATA_ROOT, "train/labels")  # Use modified labels with all classes
 VALID_IMAGE_FOLDER = os.path.join(DATA_ROOT, "valid/images")
