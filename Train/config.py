import torch
import os
import time

# Device Configuration
device = torch.device("cuda" if torch.cuda.is_available() else "cpu")

# Path Configuration
<<<<<<< HEAD
BASE_PATH = r"/content/urine_interpret/"
IMAGE_FOLDER = os.path.join(BASE_PATH, r"Datasets/Final Dataset I think/images")
MASK_FOLDER = os.path.join(BASE_PATH, r"Datasets/Final Dataset I think/labels")
=======
BASE_PATH = r"D:/Programming/urine_interpret"
DATA_ROOT = os.path.join(BASE_PATH, r"Datasets/Final Dataset I think")
TRAIN_IMAGE_FOLDER = os.path.join(DATA_ROOT, "train/images")
TRAIN_MASK_FOLDER = os.path.join(DATA_ROOT, "train/labels")
VAL_IMAGE_FOLDER = os.path.join(DATA_ROOT, "valid/images")
VAL_MASK_FOLDER = os.path.join(DATA_ROOT, "valid/labels")
TEST_IMAGE_FOLDER = os.path.join(DATA_ROOT, "test/images")
TEST_MASK_FOLDER = os.path.join(DATA_ROOT, "test/labels")

# Create directories if they don't exist
for dir_path in [TRAIN_IMAGE_FOLDER, TRAIN_MASK_FOLDER, 
                VAL_IMAGE_FOLDER, VAL_MASK_FOLDER,
                TEST_IMAGE_FOLDER, TEST_MASK_FOLDER]:
    os.makedirs(dir_path, exist_ok=True)
>>>>>>> b1e530a7

# Training Hyperparameters
BATCH_SIZE = 8  # Increased batch size for better gradient estimation
NUM_EPOCHS = 150  # Increased number of epochs for better convergence
LEARNING_RATE = 5e-5  # Adjusted learning rate for more stable training
WEIGHT_DECAY = 1e-5  # Adjusted weight decay to prevent overfitting
ACCUMULATION_STEPS = 4  # Increased accumulation steps to simulate larger batch size
NUM_CLASSES = 11
PATIENCE = 15  # Increased patience for early stopping
IMAGE_SIZE = (256, 256)  # Slightly larger for better feature extraction

# Model Saving
def get_model_folder():
    models_dir = os.path.join(BASE_PATH, "models")
    timestamp = time.strftime("%Y%m%d-%H%M%S")
    model_folder = os.path.join(models_dir, timestamp)
    os.makedirs(model_folder, exist_ok=True)  # Ensure the directory exists
    return model_folder

def get_model_filename():
    model_folder = get_model_folder()
    return os.path.join(model_folder, "unet_model.pt")

def get_svm_filename():
    model_folder = get_model_folder()
    return os.path.join(model_folder, "svm_model.pkl")<|MERGE_RESOLUTION|>--- conflicted
+++ resolved
@@ -6,12 +6,7 @@
 device = torch.device("cuda" if torch.cuda.is_available() else "cpu")
 
 # Path Configuration
-<<<<<<< HEAD
 BASE_PATH = r"/content/urine_interpret/"
-IMAGE_FOLDER = os.path.join(BASE_PATH, r"Datasets/Final Dataset I think/images")
-MASK_FOLDER = os.path.join(BASE_PATH, r"Datasets/Final Dataset I think/labels")
-=======
-BASE_PATH = r"D:/Programming/urine_interpret"
 DATA_ROOT = os.path.join(BASE_PATH, r"Datasets/Final Dataset I think")
 TRAIN_IMAGE_FOLDER = os.path.join(DATA_ROOT, "train/images")
 TRAIN_MASK_FOLDER = os.path.join(DATA_ROOT, "train/labels")
@@ -25,7 +20,7 @@
                 VAL_IMAGE_FOLDER, VAL_MASK_FOLDER,
                 TEST_IMAGE_FOLDER, TEST_MASK_FOLDER]:
     os.makedirs(dir_path, exist_ok=True)
->>>>>>> b1e530a7
+
 
 # Training Hyperparameters
 BATCH_SIZE = 8  # Increased batch size for better gradient estimation
