import torch.nn.functional as F
import torch

def dice_loss(outputs, targets, smooth=1e-6):
    outputs = F.softmax(outputs, dim=1)
    if targets.dim() == 4:
        targets = targets.squeeze(1)
    if targets.dim() == 3:
        targets = targets.unsqueeze(1)
    targets_one_hot = F.one_hot(targets.long(), outputs.shape[1]).permute(0, 3, 1, 2).float()
    intersection = (outputs * targets_one_hot).sum(dim=(2,3))
    union = outputs.sum(dim=(2,3)) + targets_one_hot.sum(dim=(2,3))
    dice = 1 - (2 * intersection + smooth) / (union + smooth)
    return dice.mean()  # Ensure the loss is a scalar

def focal_loss(outputs, targets, alpha=0.25, gamma=2):
<<<<<<< HEAD
    if targets.dim() == 4:
        targets = targets.squeeze(1)
    if targets.dim() == 2:
        targets = targets.unsqueeze(1).unsqueeze(2).unsqueeze(3)
    if targets.dim() == 3:
        targets = targets.unsqueeze(1)
    if targets.dim() == 1:
        targets = targets.unsqueeze(1).unsqueeze(2).unsqueeze(3)
    print(f"After processing: targets.shape = {targets.shape}")
    targets_one_hot = F.one_hot(targets.long(), num_classes=outputs.shape[1]).permute(0, 3, 1, 2).float()
=======
    # Ensure targets have the right shape before one-hot encoding
    if targets.dim() == 4:
        targets = targets.squeeze(1)  # Remove extra channel dim if exists
    elif targets.dim() == 2:  
        # If targets are (B, H * W), reshape it to (B, H, W)
        batch_size = outputs.shape[0]
        height, width = outputs.shape[2], outputs.shape[3]
        targets = targets.view(batch_size, height, width)
    elif targets.dim() == 3:
        targets = targets.unsqueeze(1)  # Convert (B, H, W) to (B, 1, H, W)

    # Debugging print
    print(f"After processing: targets.shape = {targets.shape}")

    # Convert to one-hot encoding
    targets_one_hot = F.one_hot(targets.long(), num_classes=outputs.shape[1]).permute(0, 3, 1, 2).float()
    
    # Compute Focal Loss
>>>>>>> e50f6f1f
    bce_loss = F.binary_cross_entropy_with_logits(outputs, targets_one_hot, reduction='none')
    pt = torch.exp(-bce_loss)
    return (alpha * (1 - pt) ** gamma * bce_loss).mean()<|MERGE_RESOLUTION|>--- conflicted
+++ resolved
@@ -14,18 +14,6 @@
     return dice.mean()  # Ensure the loss is a scalar
 
 def focal_loss(outputs, targets, alpha=0.25, gamma=2):
-<<<<<<< HEAD
-    if targets.dim() == 4:
-        targets = targets.squeeze(1)
-    if targets.dim() == 2:
-        targets = targets.unsqueeze(1).unsqueeze(2).unsqueeze(3)
-    if targets.dim() == 3:
-        targets = targets.unsqueeze(1)
-    if targets.dim() == 1:
-        targets = targets.unsqueeze(1).unsqueeze(2).unsqueeze(3)
-    print(f"After processing: targets.shape = {targets.shape}")
-    targets_one_hot = F.one_hot(targets.long(), num_classes=outputs.shape[1]).permute(0, 3, 1, 2).float()
-=======
     # Ensure targets have the right shape before one-hot encoding
     if targets.dim() == 4:
         targets = targets.squeeze(1)  # Remove extra channel dim if exists
@@ -44,7 +32,6 @@
     targets_one_hot = F.one_hot(targets.long(), num_classes=outputs.shape[1]).permute(0, 3, 1, 2).float()
     
     # Compute Focal Loss
->>>>>>> e50f6f1f
     bce_loss = F.binary_cross_entropy_with_logits(outputs, targets_one_hot, reduction='none')
     pt = torch.exp(-bce_loss)
     return (alpha * (1 - pt) ** gamma * bce_loss).mean()