import torch
import numpy as np
import logging
import os
from tqdm import tqdm
import time
from torch.utils.data import DataLoader
from datasets import UrineStripDataset
from models import UNetYOLO
from losses import dice_loss, focal_loss
from config import (
    TRAIN_IMAGE_FOLDER, 
    TRAIN_MASK_FOLDER,
    VALID_IMAGE_FOLDER, 
    VALID_MASK_FOLDER,
    NUM_CLASSES, 
    BATCH_SIZE,
    PATIENCE,
    get_model_folder
)
from utils import compute_class_weights  # Import the new function
from config import LR_SCHEDULER_STEP_SIZE, LR_SCHEDULER_GAMMA  # Import scheduler config

device = torch.device("cuda" if torch.cuda.is_available() else "cpu")

# Regularization techniques
def mixup_data(x, y, alpha=0.2):
    """Apply mixup augmentation to the batch"""
    if alpha > 0:
        lam = np.random.beta(alpha, alpha)
    else:
        lam = 1

    batch_size = x.size(0)
    index = torch.randperm(batch_size).to(device)

    mixed_x = lam * x + (1 - lam) * x[index, :]
    y_a, y_b = y, y[index]
    return mixed_x, y_a, y_b, lam

def label_smoothing(targets, num_classes, smoothing=0.1):
    """Apply label smoothing to reduce overconfidence"""
    batch_size = targets.size(0)
    targets_one_hot = torch.zeros(batch_size, num_classes).to(device)
    targets_one_hot.scatter_(1, targets.unsqueeze(1), 1)
    targets_one_hot = targets_one_hot * (1 - smoothing) + smoothing / num_classes
    return targets_one_hot

def validate_model(model, dataloader, epoch):
    """Run validation on the model and return metrics."""
    model.eval()
    val_loss = 0.0
    correct = 0
    total = 0
    
    with torch.no_grad():
        val_progress = tqdm(dataloader, desc=f"Validation Epoch {epoch+1}", 
                            position=2, leave=False)
        
        for images, targets, _ in val_progress:
            images = images.to(device, non_blocking=True)
            targets = targets.to(device, non_blocking=True)
            
            # Forward pass
            outputs = model(images)
            loss = dice_loss(outputs, targets) + focal_loss(outputs, targets)
            
            # Track loss and accuracy
            val_loss += loss.item()
            preds = torch.argmax(outputs, dim=1)
            
            # Calculate accuracy per image (using most common class)
            for i in range(preds.shape[0]):
                img_pred = preds[i].flatten()
                values, counts = torch.unique(img_pred, return_counts=True)
                mode_idx = torch.argmax(counts)
                most_common_class = values[mode_idx].item()
                
                if most_common_class == targets[i].item():
                    correct += 1
                total += 1
                
            val_progress.set_postfix({"Loss": f"{loss.item():.4f}"})
    
    val_loss = val_loss / len(dataloader)
    val_accuracy = correct / total if total > 0 else 0
    
    return val_loss, val_accuracy

def train_model(num_epochs=50, batch_size=3, learning_rate=0.001, save_interval=1, 
               weight_decay=1e-4, dropout_prob=0.5, mixup_alpha=0.2, 
               label_smoothing_factor=0.1, grad_clip_value=1.0):    
    """ 
    Train the UNet-YOLO model with enhanced features and regularization:
    - Validation after each epoch
    - Model saving (best and latest)
    - Early stopping
    - GPU optimization
    - Advanced regularization techniques
    """
    # Set up logging
    logging.basicConfig(level=logging.INFO)
    logger = logging.getLogger("training")
    
    # Create output directory for model checkpoints
    model_dir = get_model_folder()
    os.makedirs(model_dir, exist_ok=True)
    
    # File paths for model saving
    best_model_path = os.path.join(model_dir, "best_model.pt")
    latest_model_path = os.path.join(model_dir, "latest_model.pt")
    
    # Save training parameters for reproducibility
    training_params = {
        'num_epochs': num_epochs,
        'batch_size': batch_size,
        'learning_rate': learning_rate,
        'weight_decay': weight_decay,
        'dropout_prob': dropout_prob,
        'mixup_alpha': mixup_alpha,
        'label_smoothing': label_smoothing_factor,
        'grad_clip': grad_clip_value
    }
    
    with open(os.path.join(model_dir, "training_params.txt"), "w") as f:
        for param, value in training_params.items():
            f.write(f"{param}: {value}\n")
    
    # Load datasets with data augmentation
    train_dataset = UrineStripDataset(TRAIN_IMAGE_FOLDER, TRAIN_MASK_FOLDER)
    valid_dataset = UrineStripDataset(VALID_IMAGE_FOLDER, VALID_MASK_FOLDER)
    
    train_loader = DataLoader(
        train_dataset, 
        batch_size=batch_size,
        shuffle=True,
        pin_memory=True,  # Speed up data transfer to GPU
        num_workers=2,    # Parallel data loading
        drop_last=True    # Avoid problems with small batches
    )
    
    valid_loader = DataLoader(
        valid_dataset,
        batch_size=batch_size,
        shuffle=False,
        pin_memory=True,
        num_workers=2
    )

    # Initialize model with specified dropout probability
    model = UNetYOLO(in_channels=3, out_channels=NUM_CLASSES, dropout_prob=dropout_prob).to(device)
    
    # Use mixed precision training if available
    scaler = torch.amp.GradScaler('cuda') if torch.cuda.is_available() else None
    
    # Compute class weights
    class_weights = compute_class_weights(train_dataset, NUM_CLASSES).to(device)

    # Setup optimizer with weight decay (L2 regularization)
    optimizer = torch.optim.AdamW(
        model.parameters(), 
        lr=learning_rate, 
        weight_decay=weight_decay,
        amsgrad=True  # Use AMSGrad variant for more stable training
    )
    
    # Learning rate scheduler
    scheduler = torch.optim.lr_scheduler.StepLR(optimizer, step_size=LR_SCHEDULER_STEP_SIZE, gamma=LR_SCHEDULER_GAMMA)

    # Early stopping variables
    best_val_loss = float('inf')
    epochs_no_improve = 0
    early_stop = False
    
    # Training metrics tracking
    train_losses = []
    val_losses = []
    val_accuracies = []
    
    # Create tqdm progress bars
    epoch_progress = tqdm(range(num_epochs), desc="Training epochs", position=0)
    
    # Main training loop
    for epoch in epoch_progress:
        # Training phase
        model.train()
        epoch_loss = 0.0
        
        # Track batch times for performance monitoring
        batch_times = []
        
        # Progress bar for training batches
        batch_progress = tqdm(train_loader, desc=f"Epoch {epoch+1}/{num_epochs}", 
                              position=1, leave=False)
        
        # Clear GPU cache before training
        if torch.cuda.is_available():
            torch.cuda.empty_cache()
        
        start_time = time.time()
        for images, targets, _ in batch_progress:
            batch_start = time.time()
            
            # Move data to device
            images = images.to(device, non_blocking=True)
            targets = targets.to(device, non_blocking=True)
            
            # Apply mixup augmentation with probability 0.5
            apply_mixup = epoch >= 5 and np.random.random() < 0.5  # Start mixup after 5 epochs
            
            # Zero gradients
            optimizer.zero_grad(set_to_none=True)  # More efficient than zero_grad()
            
            if scaler is not None:
                # Use mixed precision training
                with torch.amp.autocast('cuda'):
                    if apply_mixup:
                        mixed_images, targets_a, targets_b, lam = mixup_data(images, targets, alpha=mixup_alpha)
                        outputs = model(mixed_images)
                        loss = lam * dice_loss(outputs, targets_a, class_weights=class_weights) + (1 - lam) * dice_loss(outputs, targets_b, class_weights=class_weights)
                        loss += lam * focal_loss(outputs, targets_a, class_weights=class_weights) + (1 - lam) * focal_loss(outputs, targets_b, class_weights=class_weights)
                    else:
                        outputs = model(images)
<<<<<<< HEAD
                        
                        # Global Average Pooling for classification
                        pooled_outputs = F.adaptive_avg_pool2d(outputs, 1).squeeze(-1).squeeze(-1)
                        
                        # CrossEntropy loss (handled by ignore_index)
                        loss_ce = criterion_ce(pooled_outputs, labels)
                        
                        # Only compute dice and focal losses if there are non-background samples
                        background_mask = labels == NUM_CLASSES
                        if not torch.all(background_mask):
                            try:
                                # Wrap these in try-except - if they fail, fallback to CE loss only
                                with autocast(device_type="cuda"):  # Temporarily disable autocast for dice_loss
                                    loss_dice = criterion_dice(outputs, labels)
                                    loss_focal = focal_loss(outputs, labels, gamma=2.0)
                                
                                # Combined loss with balanced weights 
                                loss = loss_ce * 0.4 + loss_dice * 0.3 + loss_focal * 0.3
                            except RuntimeError as e:
                                print(f"Error in loss calculation: {e}")
                                print("Using CE loss only for this batch.")
                                loss = loss_ce
                        else:
                            # If all samples are background, use CE loss only
                            loss = loss_ce
                    
                    # Scale loss and backward pass
                    loss = loss / accumulation_steps
                    scaler.scale(loss).backward()
                    
                    # Gradient clipping
                    if scaler.get_scale() != 1.0:
                        scaler.unscale_(optimizer)

                    torch.nn.utils.clip_grad_norm_(model.parameters(), max_norm=0.5)
                    
                    if (i + 1) % accumulation_steps == 0:
                        scaler.unscale_(optimizer)
                        torch.nn.utils.clip_grad_norm_(model.parameters(), max_norm=0.5)
                        scaler.step(optimizer)
                        scaler.update()  # Ensure update is called after step
                        optimizer.zero_grad(set_to_none=True)
                        torch.cuda.empty_cache()
                    
                        # Free up memory after processing

                    del images, labels, outputs, pooled_outputs
                    torch.cuda.empty_cache()
                    
                    epoch_loss += loss.item() * accumulation_steps
                    pbar.update(1)
=======
                        loss = dice_loss(outputs, targets, class_weights=class_weights) + focal_loss(outputs, targets, class_weights=class_weights)
>>>>>>> 27ab1761
                
                # Scale loss and compute gradients
                scaler.scale(loss).backward()
                
                # Apply gradient clipping
                if grad_clip_value > 0:
                    scaler.unscale_(optimizer)
                    torch.nn.utils.clip_grad_norm_(model.parameters(), grad_clip_value)
                
                scaler.step(optimizer)
                scaler.update()
            else:
                # Standard training
                if apply_mixup:
                    mixed_images, targets_a, targets_b, lam = mixup_data(images, targets, alpha=mixup_alpha)
                    outputs = model(mixed_images)
                    loss = lam * dice_loss(outputs, targets_a, class_weights=class_weights) + (1 - lam) * dice_loss(outputs, targets_b, class_weights=class_weights)
                    loss += lam * focal_loss(outputs, targets_a, class_weights=class_weights) + (1 - lam) * focal_loss(outputs, targets_b, class_weights=class_weights)
                else:
                    outputs = model(images)
                    loss = dice_loss(outputs, targets, class_weights=class_weights) + focal_loss(outputs, targets, class_weights=class_weights)
                
                loss.backward()
                
                # Apply gradient clipping
                if grad_clip_value > 0:
                    torch.nn.utils.clip_grad_norm_(model.parameters(), grad_clip_value)
                
                optimizer.step()
            
            # Update metrics
            current_loss = loss.item()
            epoch_loss += current_loss
            
            # Update progress bar
            batch_end = time.time()
            batch_time = batch_end - batch_start
            batch_times.append(batch_time)
            
            batch_progress.set_postfix({
                "Loss": f"{current_loss:.4f}",
                "Batch time": f"{batch_time:.3f}s"
            })
        
        # Calculate training metrics
        avg_epoch_loss = epoch_loss / len(train_loader)
        avg_batch_time = sum(batch_times) / len(batch_times)
        epoch_time = time.time() - start_time
        train_losses.append(avg_epoch_loss)
        
        # Validation phase
        val_loss, val_accuracy = validate_model(model, valid_loader, epoch)
        val_losses.append(val_loss)
        val_accuracies.append(val_accuracy)
        
        # Update learning rate
        scheduler.step()
        current_lr = optimizer.param_groups[0]['lr']
        
        # Update epoch progress bar
        epoch_progress.set_postfix({
            "Train Loss": f"{avg_epoch_loss:.4f}",
            "Val Loss": f"{val_loss:.4f}", 
            "Val Acc": f"{val_accuracy:.4f}",
            "LR": f"{current_lr:.6f}"
        })
        
        # Log metrics
        logger.info(
            f"Epoch {epoch+1}/{num_epochs} - "
            f"Train Loss: {avg_epoch_loss:.4f}, "
            f"Val Loss: {val_loss:.4f}, "
            f"Val Accuracy: {val_accuracy:.4f}, "
            f"LR: {current_lr:.6f}, "
            f"Time: {epoch_time:.2f}s"
        )
        
        # Save latest model every save_interval epochs
        if epoch % save_interval == 0:
            torch.save({
                'epoch': epoch,
                'model_state_dict': model.state_dict(),
                'optimizer_state_dict': optimizer.state_dict(),
                'scheduler_state_dict': scheduler.state_dict(),
                'train_loss': avg_epoch_loss,
                'val_loss': val_loss,
                'val_accuracy': val_accuracy
            }, latest_model_path)
        
        # Save best model
        if val_loss < best_val_loss:
            best_val_loss = val_loss
            epochs_no_improve = 0
            
            # Save best model
            torch.save({
                'epoch': epoch,
                'model_state_dict': model.state_dict(),
                'optimizer_state_dict': optimizer.state_dict(),
                'scheduler_state_dict': scheduler.state_dict(),
                'train_loss': avg_epoch_loss,
                'val_loss': val_loss,
                'val_accuracy': val_accuracy,
                'best_val_loss': best_val_loss
            }, best_model_path)
            
            logger.info(f"✓ Saved best model with val_loss: {val_loss:.4f}")
        else:
            epochs_no_improve += 1
            logger.info(f"No improvement for {epochs_no_improve} epochs")
            
            # Check for early stopping
            if epochs_no_improve >= PATIENCE:
                logger.info(f"Early stopping triggered after {epoch+1} epochs")
                early_stop = True
                break
        
        # Clear GPU memory cache after each epoch
        if torch.cuda.is_available():
            torch.cuda.empty_cache()
    
    # Final model saving
    final_model_path = os.path.join(model_dir, "final_model.pt")
    torch.save(model.state_dict(), final_model_path)
    
    # Report training completion
    status = "Early stopped" if early_stop else "Completed"
    logger.info(f"Training {status} after {epoch+1} epochs")
    logger.info(f"Best validation loss: {best_val_loss:.4f}")
    logger.info(f"Models saved in {model_dir}")
    
    print(f"\nTraining {status}! Models saved to {model_dir}")
    
    # Load the best model for return
    model.load_state_dict(torch.load(best_model_path)['model_state_dict'])
    
    return model, {
        'train_losses': train_losses,
        'val_losses': val_losses,
        'val_accuracies': val_accuracies,
        'best_val_loss': best_val_loss,
        'early_stopped': early_stop,
        'epochs_completed': epoch + 1,
        'model_directory': model_dir
    }

if __name__ == "__main__":
    train_model()<|MERGE_RESOLUTION|>--- conflicted
+++ resolved
@@ -221,61 +221,7 @@
                         loss += lam * focal_loss(outputs, targets_a, class_weights=class_weights) + (1 - lam) * focal_loss(outputs, targets_b, class_weights=class_weights)
                     else:
                         outputs = model(images)
-<<<<<<< HEAD
-                        
-                        # Global Average Pooling for classification
-                        pooled_outputs = F.adaptive_avg_pool2d(outputs, 1).squeeze(-1).squeeze(-1)
-                        
-                        # CrossEntropy loss (handled by ignore_index)
-                        loss_ce = criterion_ce(pooled_outputs, labels)
-                        
-                        # Only compute dice and focal losses if there are non-background samples
-                        background_mask = labels == NUM_CLASSES
-                        if not torch.all(background_mask):
-                            try:
-                                # Wrap these in try-except - if they fail, fallback to CE loss only
-                                with autocast(device_type="cuda"):  # Temporarily disable autocast for dice_loss
-                                    loss_dice = criterion_dice(outputs, labels)
-                                    loss_focal = focal_loss(outputs, labels, gamma=2.0)
-                                
-                                # Combined loss with balanced weights 
-                                loss = loss_ce * 0.4 + loss_dice * 0.3 + loss_focal * 0.3
-                            except RuntimeError as e:
-                                print(f"Error in loss calculation: {e}")
-                                print("Using CE loss only for this batch.")
-                                loss = loss_ce
-                        else:
-                            # If all samples are background, use CE loss only
-                            loss = loss_ce
-                    
-                    # Scale loss and backward pass
-                    loss = loss / accumulation_steps
-                    scaler.scale(loss).backward()
-                    
-                    # Gradient clipping
-                    if scaler.get_scale() != 1.0:
-                        scaler.unscale_(optimizer)
-
-                    torch.nn.utils.clip_grad_norm_(model.parameters(), max_norm=0.5)
-                    
-                    if (i + 1) % accumulation_steps == 0:
-                        scaler.unscale_(optimizer)
-                        torch.nn.utils.clip_grad_norm_(model.parameters(), max_norm=0.5)
-                        scaler.step(optimizer)
-                        scaler.update()  # Ensure update is called after step
-                        optimizer.zero_grad(set_to_none=True)
-                        torch.cuda.empty_cache()
-                    
-                        # Free up memory after processing
-
-                    del images, labels, outputs, pooled_outputs
-                    torch.cuda.empty_cache()
-                    
-                    epoch_loss += loss.item() * accumulation_steps
-                    pbar.update(1)
-=======
                         loss = dice_loss(outputs, targets, class_weights=class_weights) + focal_loss(outputs, targets, class_weights=class_weights)
->>>>>>> 27ab1761
                 
                 # Scale loss and compute gradients
                 scaler.scale(loss).backward()
